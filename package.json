--- conflicted
+++ resolved
@@ -27,11 +27,7 @@
     "router"
   ],
   "dependencies": {
-<<<<<<< HEAD
-=======
-    "bluebird": "^3.4.1",
     "is-promise": "^2.1.0",
->>>>>>> 186d3db6
     "lodash": "^4.13.1",
     "methods": "^1.0.0"
   },
