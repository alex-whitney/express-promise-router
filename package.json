--- conflicted
+++ resolved
@@ -36,14 +36,8 @@
     "express": "4.x",
     "grunt": "^1.0.1",
     "grunt-cli": "^1.2.0",
-<<<<<<< HEAD
     "grunt-eslint": "^19.0.0",
-    "grunt-mocha-test": "^0.12.7",
-=======
-    "grunt-contrib-jshint": "~1.1.0",
     "grunt-mocha-test": "^0.13.2",
-    "jshint-stylish": "~2.2.0",
->>>>>>> 73b8223f
     "load-grunt-tasks": "~3.5.0",
     "mocha": "^3.2.0",
     "request": "^2.79.0",
