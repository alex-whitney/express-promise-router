--- conflicted
+++ resolved
@@ -41,23 +41,7 @@
     "express": "^4.0.0"
   },
   "devDependencies": {
-<<<<<<< HEAD
     "@changesets/cli": "2.8.0",
-    "@types/express": "^4.11.0",
-    "babel-core": "^6.26.0",
-    "babel-plugin-transform-es2015-modules-commonjs": "^6.26.0",
-    "chai": "^4.0.0",
-    "eslint": "^4.0.0",
-    "express": "4.x",
-    "mocha": "^4.0.0",
-    "prettier": "^1.1.0",
-    "request": "^2.79.0",
-    "request-promise": "^4.1.1",
-    "shared-git-hooks": "^1.2.1",
-    "sinon": "^4.0.0",
-    "typescript": "^2.6.2",
-    "typescript-definition-tester": "0.0.5"
-=======
     "@types/express": "4.16.1",
     "babel-core": "6.26.3",
     "babel-plugin-transform-es2015-modules-commonjs": "6.26.2",
@@ -75,7 +59,6 @@
     "sinon": "9.0.2",
     "typescript": "3.9.3",
     "typescript-definition-tester": "0.0.6"
->>>>>>> 8217445d
   },
   "types": "index.d.ts",
   "scripts": {
