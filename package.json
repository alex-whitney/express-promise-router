--- conflicted
+++ resolved
@@ -42,21 +42,13 @@
     "prettier": "^1.1.0",
     "request": "^2.79.0",
     "request-promise": "^4.1.1",
-<<<<<<< HEAD
+    "shared-git-hooks": "^1.2.1",
     "sinon": "^1.9.1"
   },
   "scripts": {
+    "format": "prettier --write --trailing-comma es5 --print-width 120 --single-quote --tab-width 4 {test/lib}/*.js",
     "lint": "eslint {lib,test}/**/*.js",
     "unit-tests": "mocha test/**/*.js",
     "test": "npm run-script lint && npm run-script unit-tests"
-=======
-    "shared-git-hooks": "^1.2.1",
-    "sinon": "^1.9.1",
-    "time-grunt": "~1.4.0"
-  },
-  "scripts": {
-    "format": "prettier --write --trailing-comma es5 --print-width 120 --single-quote --tab-width 4 {test/lib}/*.js",
-    "test": "grunt"
->>>>>>> 5bda5bb6
   }
 }